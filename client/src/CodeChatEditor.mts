// Copyright (C) 2022 Bryan A. Jones.
//
// This file is part of the CodeChat Editor.
//
// The CodeChat Editor is free software: you can redistribute it and/or modify it under the terms of the GNU General Public License as published by the Free Software Foundation, either version 3 of the License, or (at your option) any later version.
//
// The CodeChat Editor is distributed in the hope that it will be useful, but WITHOUT ANY WARRANTY; without even the implied warranty of MERCHANTABILITY or FITNESS FOR A PARTICULAR PURPOSE. See the GNU General Public License for more details.
//
// You should have received a copy of the GNU General Public License along with the CodeChat Editor. If not, see [http://www.gnu.org/licenses/](http://www.gnu.org/licenses/).
//
// `CodeChat-editor.mts` — TypeScript which implements part of the client-side portion of the CodeChat Editor
// ==========================================================================================================
//
// The overall process of load a file is:
//
// 1.  The user browses to a file on the local machine, using the very simple file browser webpage provided by the CodeChat Server. Clicking on this file starts the process of loading a file into the CodeChat editor.
// 2.  The server sees a request for a file supported by the CodeChat Editor. It lexes the files into code and doc blocks, then wraps these in a webpage which contains this program (the CodeChat Editor).
// 3.  On load, this program (the CodeChat Editor) transforms these code and doc blocks into HTML. Specifically, code blocks are placed in [ACE editor](https://ace.c9.io/) instances, while doc blocks are placed in [TinyMCE](https://www.tiny.cloud/) instances.
//
// The user then uses the editing capabilities of ACE/TinyMCE to edit their program. When the user saves a file:
//
// 1.  This program looks through the HTML, converting ACE editor/TinyMCE instances back into code blocks and doc blocks.
// 2.  It sends these code/doc blocks back to the server.
// 3.  The server then transforms these code/doc blocks into source code, then writes this code to the disk.
//
// Imports
// -------
//
// ### JavaScript/TypeScript
import { ace } from "./ace-webpack.mjs";
import "./EditorComponents.mjs";
import "./graphviz-webcomponent-setup.mts";
import "./graphviz-webcomponent/index.min.mjs";
import { html_beautify } from "js-beautify";
import { tinymce, tinymce_init } from "./tinymce-webpack.mjs";
import { gfm } from '@joplin/turndown-plugin-gfm';
import TurndownService from "turndown";
import MarkdownConversions from "../src/markdown_conversions.json";


// ### CSS
import "./../static/css/CodeChatEditor.css";

// Initialization
// --------------
//
// Instantiate [turndown](https://github.com/mixmark-io/turndown) for HTML to Markdown conversion
const turndownService = new TurndownService();

// Generate a "base" version of the turndown plugin that will be used within the main one. This way, we can use the functionality during the special rules we add.
const baseTurndownService = new TurndownService();

// Add the plugins from [turndown-plugin-gfm](https://github.com/laurent22/joplin/tree/dev/packages/turndown-plugin-gfm) to enable conversions for tables, task lists, and strikethroughs.
turndownService.use(gfm);

// Add the gfm capabilities to the base version too
baseTurndownService.use(gfm);

// Add each new rule for HTML to Markdown conversions into turndown. These rules are stored and added in from the [markdown\_conversions.json](markdown_conversions.json) file.
for (let i = 0; i < MarkdownConversions.conversions.length; i++) {
    turndownService.addRule(MarkdownConversions.conversions[i].name, {
        filter: [MarkdownConversions.conversions[i].filter_tag],
        replacement: function (content: string) {
          return MarkdownConversions.conversions[i].markdown + content + MarkdownConversions.conversions[i].markdown
        }
      })
}

// Adapted from [this issue](https://github.com/mixmark-io/turndown/issues/152)
// This rule is more complex than the above ones, so it is not in the .json file.
interface HTMLEntityMap {
    "<": string,
    ">": string
};
turndownService.addRule("angle brackets",
    {
        filter: function (node: any, options: any){
            const re = /(.*<.*>.*)+/g;
            return(re.test(node.innerText));
        },
        replacement: function (content: string, node: any) {
            let htmlEntityMap: HTMLEntityMap = {
<<<<<<< HEAD
                "<": "&lt;",
                ">": "&gt;"
            };
            // Convert the outer HTML of this node. This initial conversion handles things like
            // converting "&lt;code&gt;" blocks to "\`backtick\`" blocks
            let formattedHTML: string = baseTurndownService.turndown(node.outerHTML);
            // then, we take that turndown'd version, and replace the "&lt;" and "&gt;" characters
=======
                "<": " &lt; ",
                ">": " &gt; "
            };
            // Convert the outer HTML of this node. This initial conversion handles things like
            // converting "\<code\>" blocks to "\`backtick\`" blocks
            let formattedHTML: string = baseTurndownService.turndown(node.outerHTML);
            // then, we take that turndown'd version, and replace the "\<" and "\>" characters
>>>>>>> 3202c85b
            // with their escaped html entity counterparts. This keeps them from potentially
            // acting as html tags when they are not.
            let finalHTML: string = formattedHTML.replace(/[<>]/g, function(m) {return htmlEntityMap[m as keyof HTMLEntityMap]});
            return finalHTML;
        }
    });
<<<<<<< HEAD

// Keep <a> anchor tags, because they get removed from Markdown otherwise
turndownService.keep(["a"]);

=======
  
>>>>>>> 3202c85b
// Load code when the DOM is ready.
export const page_init = (all_source: any) => {
    // Use [URLSearchParams](https://developer.mozilla.org/en-US/docs/Web/API/URLSearchParams) to parse out the search parameters of this window’s URL.
    const urlParams = new URLSearchParams(window.location.search);
    // Get the mode from the page’s query parameters. Default to edit using the [nullish coalescing operator](https://developer.mozilla.org/en-US/docs/Web/JavaScript/Reference/Operators/Nullish_coalescing_operator). This works, but TypeScript marks it as an error. Ignore this error by including the [@ts-ignore directive](https://www.typescriptlang.org/docs/handbook/intro-to-js-ts.html#ts-check).
    /// @ts-ignore
    const editorMode = EditorMode[urlParams.get("mode") ?? "edit"];
    on_dom_content_loaded(() => open_lp(all_source, editorMode));
};

// This is copied from [MDN](https://developer.mozilla.org/en-US/docs/Web/API/Document/DOMContentLoaded_event#checking_whether_loading_is_already_complete).
const on_dom_content_loaded = (on_load_func: () => void) => {
    if (document.readyState === "loading") {
        // Loading hasn’t finished yet.
        document.addEventListener("DOMContentLoaded", on_load_func);
    } else {
        // `DOMContentLoaded` has already fired.
        on_load_func();
    }
};

// Define all possible editor modes; these are passed as a [query string](https://en.wikipedia.org/wiki/Query_string) (`http://path/to/foo.py?mode=toc`, for example) to the page’s URL.
enum EditorMode {
    // Display the source code using CodeChat, but disallow editing.
    view,
    // For this source, the same a view; the server uses this to avoid recursive iframes of the table of contents.
    toc,
    // The full CodeChat editor.
    edit,
    // Show only raw source code; ignore doc blocks, treating them also as code.
    raw,
}

// This function is called on page load to “load” a file. Before this point, the server has already lexed the source file into code and doc blocks; this function transforms the code and doc blocks into HTML and updates the current web page with the results.
const open_lp = (
    // A data structure provided by the server, containing the source and associated metadata. See [`AllSource`](#AllSource).
    all_source: AllSource,
    // See `[EditorMode](#EditorMode)`.
    editorMode: EditorMode
) => {
    // Get the `[current_metadata](#current_metadata)` from the provided `all_source` struct and store it as a global variable.
    current_metadata = all_source["metadata"];
    const code_doc_block_arr = all_source["code_doc_block_arr"];
    let html;
    if (is_doc_only()) {
        // Special case: a CodeChat Editor document’s HTML doesn’t need lexing; it only contains HTML. Instead, its structure is always: `[["", "", HTML]]`. Therefore, the HTML is at item \[0\]\[2\].
        html = `<div class="CodeChat-TinyMCE">${code_doc_block_arr[0][2]}</div>`;
    } else {
        html = classified_source_to_html(code_doc_block_arr);
    }

    document.getElementById("CodeChat-body")!.innerHTML = html;
    // Initialize editors for this new content. Return a promise which is accepted when the new content is ready.
    return make_editors(editorMode);
};

// This defines a single code or doc block entry:
export type code_or_doc_block = [
    // The indent for a doc bloc; empty for a code block.
    string,
    // The opening comment delimiter for a doc block;
    string | null,
    string
];

// The server passes this to the client to load a file. See [LexedSourceFile](../../server/src/webserver.rs#LexedSourceFile).
type AllSource = {
    metadata: { mode: string };
    code_doc_block_arr: code_or_doc_block[];
};

// Store the lexer info for the currently-loaded language.
//
// This mirrors the data provided by the server – see [SourceFileMetadata](../../server/src/webserver.rs#SourceFileMetadata).
let current_metadata: {
    mode: string;
};

// Tell TypeScript about the global namespace this program defines.
declare global {
    interface Window {
        CodeChatEditor_test: any;
    }
}

// Editors
// -------
//
// This code instantiates editors/viewers for code and doc blocks.
const make_editors = async (
    // A instance of the `EditorMode` enum.
    editorMode: EditorMode
) => {
    return new Promise((accept) => {
        setTimeout(async () => {
            // In view mode, don’t use TinyMCE, since we already have HTML. Raw mode doesn’t use TinyMCE at all, or even render doc blocks as HTML.
            if (editorMode === EditorMode.edit) {
                // Instantiate the TinyMCE editor for doc blocks. Wait until this finishes before calling anything else, to help keep the UI responsive. TODO: break this up to apply to each doc block, instead of doing them all at once.
                await make_doc_block_editor(".CodeChat-TinyMCE");
            }

            // Instantiate the Ace editor for code blocks.
            for (const ace_tag of document.querySelectorAll(".CodeChat-ACE")) {
                // Perform each init, then allow UI updates to try and keep the UI responsive.
                await new Promise((accept) =>
                    setTimeout(() => {
                        make_code_block_editor(ace_tag, editorMode);
                        accept("");
                    })
                );
            }

            // Set up for editing the indent of doc blocks.
            for (const td of document.querySelectorAll(
                ".CodeChat-doc-indent"
            )) {
                // While this follows the [MDN docs](https://developer.mozilla.org/en-US/docs/Web/API/HTMLElement/beforeinput_event) and also works, TypeScript still reports an error. Suppress it.
                /// @ts-ignore
                td.addEventListener(
                    "beforeinput",
                    doc_block_indent_on_before_input
                );
            }

            // If tests should be run, then the [following global variable](CodeChatEditor-test.mts#CodeChatEditor_test) is function that runs them.
            if (typeof window.CodeChatEditor_test === "function") {
                window.CodeChatEditor_test();
            }

            accept("");
        });
    });
};

// Instantiate a doc block editor (TinyMCE).
const make_doc_block_editor = (
    // CSS selector to specify which HTML elements should be editable using TinyMCE.
    selector: string
) => {
    return tinymce_init({
        // Enable the [browser-supplied spellchecker](https://www.tiny.cloud/docs/tinymce/6/spelling/#browser_spellcheck), since TinyMCE’s spellchecker is a premium feature.
        browser_spellcheck: true,
        // Put more buttons on the [quick toolbar](https://www.tiny.cloud/docs/tinymce/6/quickbars/) that appears when text is selected. TODO: add a button for code format (can’t find this one – it’s only on the [list of menu items](https://www.tiny.cloud/docs/tinymce/6/available-menu-items/#the-core-menu-items) as `codeformat`).
        quickbars_selection_toolbar:
            "align | bold italic underline | quicklink h2 h3 blockquote",
        // Place the Tiny MCE menu bar at the top of the screen; otherwise, it floats in front of text, sometimes obscuring what the user wants to edit. See the [docs](https://www.tiny.cloud/docs/configure/editor-appearance/#fixed_toolbar_container).
        fixed_toolbar_container: "#CodeChat-menu",
        inline: true,
        // When true, this still prevents hyperlinks to anchors on the current page from working correctly. There’s an onClick handler that prevents links in the current page from working – need to look into this. See also [a related GitHub issue](https://github.com/tinymce/tinymce/issues/3836).
        //readonly: true  // Per the comment above, this is commented out.
        // TODO: Notes on this setting.
        relative_urls: true,
        selector: selector,
        // This combines the [default TinyMCE toolbar buttons](https://www.tiny.cloud/blog/tinymce-toolbar/) with a few more from plugins. I like the default, so this is currently disabled.
        //toolbar: 'undo redo | styleselect | bold italic | alignleft aligncenter alignright alignjustify | outdent indent | numlist bullist | ltr rtl | help',

        // Settings for plugins
        //
        // [Image](https://www.tiny.cloud/docs/plugins/opensource/image/)
        image_caption: true,
        image_advtab: true,
        image_title: true,
        // Needed to allow custom elements.
        extended_valid_elements:
            "graphviz-graph[graph|scale],graphviz-script-editor[value|tab],graphviz-combined[graph|scale]",
        custom_elements:
            "graphviz-graph,graphviz-script-editor,graphviz-combined",
    });
};

// Instantiate the code block editor (the Ace editor).
const make_code_block_editor = (
    // The HTML element which contains text to be edited by the Ace editor.
    element: Element,
    // The editor mode; this determines if the editor is in read-only mode (view/toc EditorModes).
    editorMode: EditorMode
) => {
    ace.edit(element, {
        // The leading `+` converts the line number from a string (since all HTML attributes are strings) to a number.
        firstLineNumber: +(
            element.getAttribute("data-CodeChat-firstLineNumber") ?? 0
        ),
        // This is distracting, since it highlights one line for each ACE editor instance on the screen. Better: only show this if the editor has focus.
        highlightActiveLine: false,
        highlightGutterLine: false,
        maxLines: 1e10,
        mode: `ace/mode/${current_metadata["mode"]}`,
        // TODO: this still allows cursor movement. Need something that doesn’t show an edit cursor / can’t be selected; arrow keys should scroll the display, not move the cursor around in the editor.
        readOnly:
            editorMode === EditorMode.view || editorMode == EditorMode.toc,
        showPrintMargin: false,
        theme: "ace/theme/textmate",
        wrap: true,
    });
};

// UI
// --
//
// Allow only spaces and delete/backspaces when editing the indent of a doc block.
const doc_block_indent_on_before_input = (event: InputEvent) => {
    // Only modify the behavior of inserts.
    if (event.data) {
        // Block any insert that’s not an insert of spaces. TODO: need to support tabs.
        if (event.data !== " ".repeat(event.data.length)) {
            event.preventDefault();
        }
    }
};

// Provide a shortcut of ctrl-s (or command-s) to save the current file.
export const on_keydown = (event: KeyboardEvent) => {
    if (
        event.key === "s" &&
        ((event.ctrlKey && !os_is_osx) || (event.metaKey && os_is_osx)) &&
        !event.altKey
    ) {
        on_save();
        event.preventDefault();
    }
};

// Save CodeChat Editor contents.
export const on_save = async () => {
    // This is the data to write — the source code. First, transform the HTML back into code and doc blocks.
    const source_code = editor_to_code_doc_blocks();
    // Then, wrap these in a [struct the server expects](../server/src/webserver.rs#ClientSourceFile) and send it.
    await save({
        metadata: current_metadata,
        code_doc_block_arr: source_code,
    });
};

// Save the provided contents back to the filesystem, by sending a `PUT` request to the server. See the [save\_file endpoint](CodeChatEditorServer.v.html#save_file).
const save = async (contents: AllSource) => {
    let response;
    try {
        response = await window.fetch(window.location.href, {
            method: "PUT",
            headers: {
                "Content-Type": "application/json",
            },
            body: JSON.stringify(contents),
        });
    } catch (error) {
        window.alert(`Save failed -- ${error}.`);
        return;
    }
    if (response.ok) {
        const response_body = await response.json();
        if (response_body.success !== true) {
            window.alert("Save failed.");
        }
        return;
    }
    window.alert(
        `Save failed -- server returned ${response.status}, ${response.statusText}.`
    );
};

// Convert lexed code into HTML
// ----------------------------
//
// This function converts an array of code/doc blocks into editable HTML.
const classified_source_to_html = (
    classified_source: [string, string | null, string][]
) => {
    // An array of strings for the new content of the current HTML page.
    let html = [];

    // Keep track of the current line number.
    let line = 1;

    for (let [indent, delimiter, contents] of classified_source) {
        // In a code or doc block, omit the last newline; otherwise, code blocks would show an extra newline at the end of the block. (Doc blocks ending in a `<pre>` tag or something similar would also have this problem).
        const m = contents.match(/\n$/);
        if (m) {
            contents = contents.substring(0, m.index);
        }

        if (delimiter === "") {
            // Code state: emit an ACE editor block.
            // prettier-ignore
            html.push(
                '<div class="CodeChat-code">',
                    // TODO: Add the correct number of spaces here so that line numbers stay aligned through the whole file.
                    '<div class="CodeChat-ACE-gutter ace_editor"></div>',
                    `<div class="CodeChat-ACE" data-CodeChat-firstLineNumber="${line}">`,
                        escapeHTML(contents),
                    "</div>",
                "</div>"
            );
        } else {
            // Comment state: insert a TinyMCE editor.
            // prettier-ignore
            html.push(
                '<div class="CodeChat-doc">',
                    // TODO: Add spaces matching the number of digits in the ACE gutter’s line number. Currently, this is three spaces, assuming a file length of 100-999 lines.
                    '<div class="CodeChat-ACE-gutter-padding ace_editor">   </div>',
                    // This is a thin margin which matches what ACE does.
                    '<div class="CodeChat-ACE-padding"></div>',
                    // This doc block’s indent. TODO: allow paste, but must only allow pasting whitespace.
                    `<div class="ace_editor CodeChat-doc-indent" contenteditable onpaste="return false">${indent}</div>`,
                    // The contents of this doc block.
                    `<div class="CodeChat-TinyMCE" data-CodeChat-comment="${delimiter}" id="mce-${line}">`,
                        contents,
                    '</div>',
                '</div>'
            );
        }

        // There are an unknown number of newlines in this source string. One was removed [here](#newline-movement), so include that in the count.
        line += 1 + (contents.match(/\n/g) || []).length;
    }

    return html.join("");
};

// Convert HTML to lexed code
// --------------------------
//
// This transforms the current editor contents (which are in HTML) into code and doc blocks.
const editor_to_code_doc_blocks = () => {
    // Walk through each code and doc block, extracting its contents then placing it in `classified_lines`.
    let classified_lines: code_or_doc_block[] = [];
    for (const code_or_doc_tag of document.querySelectorAll(
        ".CodeChat-ACE, .CodeChat-TinyMCE"
    )) {
        // The type of this block: `null` for code, or >= 0 for doc (the value of n specifies the indent in spaces).
        let indent = "";
        // The delimiter for a comment block, or an empty string for a code block.
        let delimiter: string | null = "";
        // A string containing all the code/docs in this block.
        let full_string;

        // Get the type of this block and its contents.
        if (code_or_doc_tag.classList.contains("CodeChat-ACE")) {
            // See if the Ace editor was applied to this element.
            full_string =
                // TypeScript knows that an element doesn’t have a `env` attribute; ignore this, since Ace elements do.
                /// @ts-ignore
                code_or_doc_tag.env === undefined
                    ? unescapeHTML(code_or_doc_tag.innerHTML)
                    : ace.edit(code_or_doc_tag).getValue();
        } else if (code_or_doc_tag.classList.contains("CodeChat-TinyMCE")) {
            // Get the indent from the previous table cell. For a CodeChat Editor document, there’s no indent (it’s just a doc block). Likewise, get the delimiter; leaving it blank for a CodeChat Editor document causes the next block of code to leave off the comment delimiter, which is what we want.
            if (!is_doc_only()) {
                indent =
                    code_or_doc_tag.previousElementSibling!.textContent ?? "";
                // Use the pre-existing delimiter for this block if it exists; otherwise, use the default delimiter.
                delimiter =
                    code_or_doc_tag.getAttribute("data-CodeChat-comment") ??
                    null;
            }
            // See [`get`](https://www.tiny.cloud/docs/tinymce/6/apis/tinymce.root/#get) and [`getContent()`](https://www.tiny.cloud/docs/tinymce/6/apis/tinymce.editor/#getContent). If this element wasn’t managed by TinyMCE, it returns `null`, in which case we can directly get the `innerHTML`.
            //
            // Ignore the missing `get` type definition.
            /// @ts-ignore
            const tinymce_inst = tinymce.get(code_or_doc_tag.id);
            const html =
                tinymce_inst === null
                    ? code_or_doc_tag.innerHTML
                    : tinymce_inst.getContent();
            // The HTML from TinyMCE is a mess! Wrap at 80 characters, including the length of the indent and comment string.
            full_string = html_beautify(html, {
                wrap_line_length:
                    80 - indent.length - (delimiter?.length ?? 1) - 1,
            });
            full_string = turndownService.turndown(full_string);
        } else {
            throw `Unexpected class for code or doc block ${code_or_doc_tag}.`;
        }

        // There’s an implicit newline at the end of each block; restore it.
        full_string += "\n";

        // Merge this with previous classified line if indent and delimiter are the same; otherwise, add a new entry.
        if (
            classified_lines.length &&
            classified_lines.at(-1)![0] === indent &&
            classified_lines.at(-1)![1] == delimiter
        ) {
            classified_lines.at(-1)![2] += full_string;
        } else {
            classified_lines.push([indent, delimiter, full_string]);
        }
    }

    return classified_lines;
};

// Helper functions
// ----------------
//
// Given text, escape it so it formats correctly as HTML. Because the solution at [SO](https://stackoverflow.com/a/48054293) transforms newlines in odd ways (see [innerText](https://developer.mozilla.org/en-US/docs/Web/API/HTMLElement/innerText)), it’s not usable with code. Instead, this is a translation of Python’s `html.escape` function.
const escapeHTML = (unsafeText: string): string => {
    // Must be done first!
    unsafeText = unsafeText.replaceAll("&", "&amp;");
    unsafeText = unsafeText.replaceAll("<", "&lt;");
    unsafeText = unsafeText.replaceAll(">", "&gt;");
    return unsafeText;
};

// This handles only three HTML entities, but no others!
const unescapeHTML = (html: string): string => {
    let text = html.replaceAll("&gt;", ">");
    text = text.replaceAll("&lt;", "<");
    text = text.replaceAll("&amp;", "&");
    return text;
};

// True if this is a CodeChat Editor document (not a source file).
const is_doc_only = () => {
    return current_metadata["mode"] === "codechat-html";
};

// Per [MDN](https://developer.mozilla.org/en-US/docs/Web/API/Navigator/platform#examples), here’s the least bad way to choose between the control key and the command key.
const os_is_osx =
    navigator.platform.indexOf("Mac") === 0 || navigator.platform === "iPhone"
        ? true
        : false;

// A great and simple idea taken from [SO](https://stackoverflow.com/a/54116079): wrap all testing exports in a single variable. This avoids namespace pollution, since only one name is exported, and it’s clearly marked for testing only. Test code still gets access to everything it needs.
export const exportedForTesting = {
    editor_to_code_doc_blocks,
    EditorMode,
    open_lp,
};<|MERGE_RESOLUTION|>--- conflicted
+++ resolved
@@ -36,6 +36,7 @@
 import { gfm } from '@joplin/turndown-plugin-gfm';
 import TurndownService from "turndown";
 import MarkdownConversions from "../src/markdown_conversions.json";
+import MarkdownConversions from "../src/markdown_conversions.json";
 
 
 // ### CSS
@@ -80,7 +81,6 @@
         },
         replacement: function (content: string, node: any) {
             let htmlEntityMap: HTMLEntityMap = {
-<<<<<<< HEAD
                 "<": "&lt;",
                 ">": "&gt;"
             };
@@ -88,29 +88,16 @@
             // converting "&lt;code&gt;" blocks to "\`backtick\`" blocks
             let formattedHTML: string = baseTurndownService.turndown(node.outerHTML);
             // then, we take that turndown'd version, and replace the "&lt;" and "&gt;" characters
-=======
-                "<": " &lt; ",
-                ">": " &gt; "
-            };
-            // Convert the outer HTML of this node. This initial conversion handles things like
-            // converting "\<code\>" blocks to "\`backtick\`" blocks
-            let formattedHTML: string = baseTurndownService.turndown(node.outerHTML);
-            // then, we take that turndown'd version, and replace the "\<" and "\>" characters
->>>>>>> 3202c85b
             // with their escaped html entity counterparts. This keeps them from potentially
             // acting as html tags when they are not.
             let finalHTML: string = formattedHTML.replace(/[<>]/g, function(m) {return htmlEntityMap[m as keyof HTMLEntityMap]});
             return finalHTML;
         }
     });
-<<<<<<< HEAD
 
 // Keep <a> anchor tags, because they get removed from Markdown otherwise
 turndownService.keep(["a"]);
 
-=======
-  
->>>>>>> 3202c85b
 // Load code when the DOM is ready.
 export const page_init = (all_source: any) => {
     // Use [URLSearchParams](https://developer.mozilla.org/en-US/docs/Web/API/URLSearchParams) to parse out the search parameters of this window’s URL.
