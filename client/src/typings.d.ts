<<<<<<< HEAD
// <h1><code>typing.d.ts</code> &mdash; Global type definitions</h1>
// <p>How a doc block is stored using CodeMirror.</p>
type DocBlockJSON = [
    // From
    number,
    // To
    number,
    // Indent
    string,
    // Delimiter
    string,
    // Contents
    string
];
=======
// <h1><code>typing.d.ts</code> &mdash; Missing type definitions</h1>
// <p>This module keeps TypeScript from complaining about missing type
//     definitions for Ace editor dynamic imports. See <a
//         href="ace-webpack.mts">ace-webpack.mts</a>.</p>
declare module "ace-code/src/theme/textmate";
declare module "ace-code/src/mode/c_cpp";
declare module "ace-code/src/mode/csharp";
declare module "ace-code/src/mode/css";
declare module "ace-code/src/mode/golang";
declare module "ace-code/src/mode/java";
declare module "ace-code/src/mode/javascript";
declare module "ace-code/src/mode/json5";
declare module "ace-code/src/mode/html";
declare module "ace-code/src/mode/matlab";
declare module "ace-code/src/mode/python";
declare module "ace-code/src/mode/rust";
declare module "ace-code/src/mode/sh";
declare module "ace-code/src/mode/sql";
declare module "ace-code/src/mode/typescript";
declare module "ace-code/src/mode/toml";
declare module "ace-code/src/mode/verilog";
declare module "ace-code/src/mode/yaml";
declare module "graphviz-webcomponent/bundled";

// <p>These modules keep TypeScript from complaining about missing type
//     definitions for Turndown and Turndown plugin imports. See <a
//         href="CodeChatEditor.mts">CodeChatEditor.mts</a>.</p>
declare module "@joplin/turndown-plugin-gfm";
declare module "prettier/esm/standalone.mjs";
declare module "prettier/esm/parser-markdown.mjs";
declare module "prettier/esm/parser-html.mjs";
>>>>>>> 331db165
<|MERGE_RESOLUTION|>--- conflicted
+++ resolved
@@ -1,4 +1,3 @@
-<<<<<<< HEAD
 // <h1><code>typing.d.ts</code> &mdash; Global type definitions</h1>
 // <p>How a doc block is stored using CodeMirror.</p>
 type DocBlockJSON = [
@@ -13,30 +12,6 @@
     // Contents
     string
 ];
-=======
-// <h1><code>typing.d.ts</code> &mdash; Missing type definitions</h1>
-// <p>This module keeps TypeScript from complaining about missing type
-//     definitions for Ace editor dynamic imports. See <a
-//         href="ace-webpack.mts">ace-webpack.mts</a>.</p>
-declare module "ace-code/src/theme/textmate";
-declare module "ace-code/src/mode/c_cpp";
-declare module "ace-code/src/mode/csharp";
-declare module "ace-code/src/mode/css";
-declare module "ace-code/src/mode/golang";
-declare module "ace-code/src/mode/java";
-declare module "ace-code/src/mode/javascript";
-declare module "ace-code/src/mode/json5";
-declare module "ace-code/src/mode/html";
-declare module "ace-code/src/mode/matlab";
-declare module "ace-code/src/mode/python";
-declare module "ace-code/src/mode/rust";
-declare module "ace-code/src/mode/sh";
-declare module "ace-code/src/mode/sql";
-declare module "ace-code/src/mode/typescript";
-declare module "ace-code/src/mode/toml";
-declare module "ace-code/src/mode/verilog";
-declare module "ace-code/src/mode/yaml";
-declare module "graphviz-webcomponent/bundled";
 
 // <p>These modules keep TypeScript from complaining about missing type
 //     definitions for Turndown and Turndown plugin imports. See <a
@@ -44,5 +19,4 @@
 declare module "@joplin/turndown-plugin-gfm";
 declare module "prettier/esm/standalone.mjs";
 declare module "prettier/esm/parser-markdown.mjs";
-declare module "prettier/esm/parser-html.mjs";
->>>>>>> 331db165
+declare module "prettier/esm/parser-html.mjs";