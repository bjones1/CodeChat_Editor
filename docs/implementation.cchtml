--- conflicted
+++ resolved
@@ -42,8 +42,6 @@
             href="https://github.com/commonmark/commonmark.js/blob/master/lib/render/html.js">code</a>
         that CommonMark uses to translate from their AST into HTML looks pretty
         straightforward, so the inverse shouldn't be too hard.</li>
-<<<<<<< HEAD
-=======
     <li><span style="background-color: rgb(251, 238, 184);">Markdown-to-HTML
             conversion (for doc-blocks only):</span>
         <ul>
@@ -111,7 +109,6 @@
             </li>
         </ul>
     </li>
->>>>>>> df686931
 </ul>
 <h3><span style="color: rgb(0, 0, 0);">Markdown to HTML Conversion
         Implementation</span></h3>
