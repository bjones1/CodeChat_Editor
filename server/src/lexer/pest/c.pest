--- conflicted
+++ resolved
@@ -82,21 +82,7 @@
 
 // ## Code blocks
 code_block = { code_line+ }
-<<<<<<< HEAD
-
-// Per the
-// [C standard, section 5.1.1.2](https://www.open-std.org/jtc1/sc22/wg14/www/docs/n3220.pdf#page=24),
-// if a line of code ends with a backslash, it continues on the next line. This
-// is a logical line; treat it as a single line.
-logical_line = _{ ("\\" ~ NEWLINE | not_newline)* }
-// multi-line support
-//
-//
-// 
-code_line    = _{ (!doc_block ~ logical_line ~ NEWLINE) | (!doc_block ~ not_newline+ ~ EOI) }
-=======
 code_line = _{ (!doc_block ~ logical_line ~ NEWLINE) | (!doc_block ~ not_newline+ ~ EOI) }
->>>>>>> ed9a89e8
 
 // ## Dedenter
 //
