/// Copyright (C) 2022 Bryan A. Jones.
///
/// This file is part of the CodeChat Editor.
///
/// The CodeChat Editor is free software: you can redistribute it and/or modify it under the terms of the GNU General Public License as published by the Free Software Foundation, either version 3 of the License, or (at your option) any later version.
///
/// The CodeChat Editor is distributed in the hope that it will be useful, but WITHOUT ANY WARRANTY; without even the implied warranty of MERCHANTABILITY or FITNESS FOR A PARTICULAR PURPOSE. See the GNU General Public License for more details.
///
/// You should have received a copy of the GNU General Public License along with the CodeChat Editor. If not, see [http://www.gnu.org/licenses/](http://www.gnu.org/licenses/).
///
/// `webserver.rs` — Serve CodeChat Editor Client webpages
/// ======================================================
///
/// TODO: auto-reload when the current file changes on disk. Use [notify](https://docs.rs/notify/latest/notify/).
///
/// Imports
/// -------
///
/// ### Standard library
use std::{
    collections::HashMap,
    env,
    ffi::OsStr,
    path::{Path, PathBuf},
};

// ### Third-party
use actix_files;
use actix_web::{
    get,
    http::header,
    http::header::{ContentDisposition, ContentType},
    put, web, App, HttpRequest, HttpResponse, HttpServer, Responder,
};
use lazy_static::lazy_static;
use pulldown_cmark::{html, Options, Parser};
use regex::{Regex};
use fancy_regex::{Captures};
use serde::{Deserialize, Serialize};
use serde_json;
use tokio::{
    fs::{self, DirEntry, File},
    io::AsyncReadExt,
};
use urlencoding::{self, encode};
#[cfg(target_os = "windows")]
use win_partitions::win_api::get_logical_drive;

// ### Local
use super::lexer::compile_lexers;
use super::lexer::supported_languages::LANGUAGE_LEXER_ARR;
use crate::lexer::{source_lexer, CodeDocBlock, DocBlock, LanguageLexersCompiled};

/// Data structures
/// ---------------
#[derive(Serialize, Deserialize)]
/// <a id="SourceFileMetadata"></a>Metadata about a source file sent along with it both to and from the client.
struct SourceFileMetadata {
    mode: String,
}

#[derive(Serialize, Deserialize)]
/// <a id="ClientSourceFile"></a>A simple structure for accepting JSON input to the `save_source` endpoint. Use a tuple since serdes can auto-generate a deserializer for it.
struct ClientSourceFile {
    metadata: SourceFileMetadata,
    // TODO: implement a serdes deserializer that would convert this directly to a CodeDocBlock?
    code_doc_block_arr: Vec<(String, Option<String>, String)>,
}

#[derive(Serialize)]
/// <a id="LexedSourceFile"></a>Define the structure of JSON responses when sending a source file from the `/fs` endpoint.
struct LexedSourceFile {
    metadata: SourceFileMetadata,
    code_doc_block_arr: Vec<CodeDocBlock>,
}

/// This defines the structure of JSON responses from the `save_source` endpoint.
#[derive(Serialize)]
struct ErrorResponse {
    success: bool,
    message: String,
}

// Globals
// -------
lazy_static! {
    /// Matches a bare drive letter.
    static ref DRIVE_LETTER_REGEX: Regex = Regex::new("^[a-zA-Z]:$").unwrap();
    /// Match the lexer directive in a source file.
    static ref LEXER_DIRECTIVE: Regex = Regex::new(r#"CodeChat Editor lexer: (\w+)"#).unwrap();
    // Matches all < and > symbols not within backticks. This allows the HTML to escape only the necessary symbols
    static ref ESCAPE_HTML_REGEX: fancy_regex::Regex = fancy_regex::Regex::new("[<>](?![^`]*`)").unwrap();
}

/// Save endpoint
/// -------------
#[put("/fs/{path:.*}")]
/// The Save button in the CodeChat Editor Client posts to this endpoint with the path of the file to save.
async fn save_source(
    // The path to save this file to.
    encoded_path: web::Path<String>,
    // The file to save plus metadata, stored in the `ClientSourceFile`
    client_source_file: web::Json<ClientSourceFile>,
    // Lexer info, needed to transform the `ClientSourceFile` into source code.
    language_lexers_compiled: web::Data<LanguageLexersCompiled<'_>>,
) -> impl Responder {
    // Given the mode, find the lexer.
    let lexer = match language_lexers_compiled
        .map_mode_to_lexer
        .get(client_source_file.metadata.mode.as_str())
    {
        Some(v) => v,
        None => return save_source_response(false, "Invalid mode"),
    };

    // Turn this back into code and doc blocks by filling in any missing comment delimiters.
    let inline_comment = lexer.language_lexer.inline_comment_delim_arr.first();
    let block_comment = lexer.language_lexer.block_comment_delim_arr.first();
    let mut code_doc_block_vec: Vec<CodeDocBlock> = Vec::new();
    let some_empty = Some("".to_string());
    for cdb in &client_source_file.code_doc_block_arr {
        let is_code_block = cdb.0.is_empty() && cdb.1 == some_empty;
        code_doc_block_vec.push(if is_code_block {
            CodeDocBlock::CodeBlock(cdb.2.to_string())
        } else {
            CodeDocBlock::DocBlock(DocBlock {
                indent: cdb.0.to_string(),
                // If no delimiter is provided, use an inline comment (if available), then a block comment.
                delimiter: match &cdb.1 {
                    // The delimiter was provided. Simply use that.
                    Some(v) => v.to_string(),
                    // No delimiter was provided -- fill one in.
                    None => {
                        if let Some(ic) = inline_comment {
                            ic.to_string()
                        } else if let Some(bc) = block_comment {
                            bc.opening.to_string()
                        } else {
                            return save_source_response(
                                false,
                                "Neither inline nor block comments are defined for this language.",
                            );
                        }
                    }
                },
                contents: cdb.2.to_string(),
            })
        });
    }

    // Turn this vec of code/doc blocks into a string of source code.
    let mut file_contents = String::new();
    for code_doc_block in code_doc_block_vec {
        match code_doc_block {
            CodeDocBlock::DocBlock(doc_block) => {
                // Append a doc block, adding a space between the opening delimiter and the contents when necessary.
                let mut append_doc_block = |indent: &str, delimiter: &str, contents: &str| {
                    file_contents += indent;
                    file_contents += delimiter;
                    // Add a space between the delimiter and comment body, unless the comment was a newline or we're at the end of the file.
                    if contents.is_empty() || contents == "\n" {
                        // Nothing to append in this case.
                    } else {
                        // Put a space between the delimiter and the contents.
                        file_contents += " ";
                    }
                    file_contents += contents;
                };

                let is_inline_delim = lexer
                    .language_lexer
                    .inline_comment_delim_arr
                    .contains(&doc_block.delimiter.as_str());

                // Build a comment based on the type of the delimiter.
                if is_inline_delim {
                    // Split the contents into a series of lines, adding the inline comment delimiter to each line.
                    for content_line in doc_block.contents.split_inclusive('\n') {
                        append_doc_block(&doc_block.indent, &doc_block.delimiter, content_line);
                    }
                } else {
                    // Determine the closing comment delimiter matching the provided opening delimiter.
                    let block_comment_closing_delimiter = match lexer
                        .language_lexer
                        .block_comment_delim_arr
                        .iter()
                        .position(|bc| bc.opening == doc_block.delimiter)
                    {
                        Some(index) => lexer.language_lexer.block_comment_delim_arr[index].closing,
                        None => {
                            return save_source_response(
                                false,
                                &format!(
                                    "Unknown block comment opening delimiter '{}'.",
                                    doc_block.delimiter
                                ),
                            )
                        }
                    };
                    // Produce the resulting block comment. They should always end with a newline.
                    assert!(&doc_block.contents.ends_with('\n'));
                    append_doc_block(
                        &doc_block.indent,
                        &doc_block.delimiter,
                        // Omit the newline, so we can instead put on the closing delimiter, then the newline.
                        &doc_block.contents[..&doc_block.contents.len() - 1],
                    );
                    file_contents = file_contents + " " + block_comment_closing_delimiter + "\n";
                }
            }
            CodeDocBlock::CodeBlock(contents) =>
            // This is code. Simply append it (by definition, indent and delimiter are empty).
            {
                file_contents += &contents
            }
        }
    }

    // Save this string to a file. Add a leading slash for Linux: this changes from `foo/bar.c` to `/foo/bar.c`. Windows already starts with a drive letter, such as `C:\foo\bar.c`, so no changes are needed.
    let save_file_path = if cfg!(windows) {
        "".to_string()
    } else {
        "/".to_string()
    } + &encoded_path;
    match fs::write(save_file_path.to_string(), file_contents).await {
        Ok(v) => v,
        Err(err) => {
            return save_source_response(
                false,
                &format!("Unable to save file {}: {}.", save_file_path, err),
            )
        }
    }

    save_source_response(true, "")
}

/// A convenience method to fill out then return the `ErrorResponse` struct from the `save_source` endpoint.
fn save_source_response(success: bool, message: &str) -> HttpResponse {
    let response = ErrorResponse {
        success,
        message: message.to_string(),
    };
    let body = serde_json::to_string(&response).unwrap();
    if success {
        HttpResponse::Ok()
            .content_type(ContentType::json())
            .body(body)
    } else {
        HttpResponse::UnprocessableEntity()
            .content_type(ContentType::json())
            .body(body)
    }
}

/// Load endpoints
/// --------------
///
/// Redirect from the root of the filesystem to the actual root path on this OS.
async fn _root_fs_redirect() -> impl Responder {
    HttpResponse::TemporaryRedirect()
        .insert_header((header::LOCATION, "/fs/"))
        .finish()
}

/// The load endpoint: dispatch to support functions which serve either a directory listing, a CodeChat Editor file, or a normal file.
#[get("/fs/{path:.*}")]
async fn serve_fs(
    req: HttpRequest,
    language_lexers_compiled: web::Data<LanguageLexersCompiled<'_>>,
    orig_path: web::Path<String>,
) -> impl Responder {
    let mut fixed_path = orig_path.to_string();
    #[cfg(target_os = "windows")]
    // On Windows, a path of `drive_letter:` needs a `/` appended.
    if DRIVE_LETTER_REGEX.is_match(&fixed_path) {
        fixed_path += "/";
    } else if fixed_path.is_empty() {
        // If there's no drive letter yet, we will always use `dir_listing` to select a drive.
        return dir_listing("", Path::new("")).await;
    }
    // All other cases (for example, `C:\a\path\to\file.txt`) are OK.

    // For Linux/OS X, prepend a slash, so that `a/path/to/file.txt` becomes `/a/path/to/file.txt`.
    #[cfg(not(target_os = "windows"))]
    let fixed_path = "/".to_string() + &fixed_path;

    // On Windows, the returned path starts with `\\?\` per the [docs](https://learn.microsoft.com/en-us/windows/win32/fileio/naming-a-file#win32-file-namespaces). Handle any [errors](https://doc.rust-lang.org/std/fs/fn.canonicalize.html#errors).
    let canon_path = match Path::new(&fixed_path).canonicalize() {
        Ok(p) => p,
        Err(err) => {
            return html_not_found(&format!(
                "<p>The requested path <code>{}</code> is not valid: {}.</p>",
                fixed_path, err
            ))
        }
    };
    if canon_path.is_dir() {
        return dir_listing(orig_path.as_str(), &canon_path).await;
    } else if canon_path.is_file() {
        return serve_file(&canon_path, &req, language_lexers_compiled).await;
    }

    // It's not a directory or a file...we give up. For simplicity, don't handle symbolic links.
    html_not_found(&format!(
        "<p>The requested path <code>{}</code> is not a directory or a file.</p>",
        path_display(&canon_path)
    ))
}

/// ### Directory browser
///
/// Create a web page listing all files and subdirectories of the provided directory.
async fn dir_listing(web_path: &str, dir_path: &Path) -> HttpResponse {
    // Special case on Windows: list drive letters.
    #[cfg(target_os = "windows")]
    if dir_path == Path::new("") {
        // List drive letters in Windows
        let mut drive_html = String::new();
        let logical_drives = match get_logical_drive() {
            Ok(v) => v,
            Err(err) => return html_not_found(&format!("Unable to list drive letters: {}.", err)),
        };
        for drive_letter in logical_drives {
            drive_html.push_str(&format!(
                "<li><a href='/fs/{}:/'>{}:</a></li>\n",
                drive_letter, drive_letter
            ));
        }

        return HttpResponse::Ok().body(html_wrapper(&format!(
            "<h1>Drives</h1>
<ul>
{}
</ul>
",
            drive_html
        )));
    }

    // List each file/directory with appropriate links.
    let mut unwrapped_read_dir = match fs::read_dir(dir_path).await {
        Ok(p) => p,
        Err(err) => {
            return html_not_found(&format!(
                "<p>Unable to list the directory {}: {}/</p>",
                path_display(dir_path),
                err
            ))
        }
    };

    // Get a listing of all files and directories
    let mut files: Vec<DirEntry> = Vec::new();
    let mut dirs: Vec<DirEntry> = Vec::new();
    loop {
        match unwrapped_read_dir.next_entry().await {
            Ok(v) => {
                if let Some(dir_entry) = v {
                    let file_type = match dir_entry.file_type().await {
                        Ok(x) => x,
                        Err(err) => {
                            return html_not_found(&format!(
                                "<p>Unable to determine the type of {}: {}.",
                                path_display(&dir_entry.path()),
                                err
                            ))
                        }
                    };
                    if file_type.is_file() {
                        files.push(dir_entry);
                    } else {
                        // Group symlinks with dirs.
                        dirs.push(dir_entry);
                    }
                } else {
                    break;
                }
            }
            Err(err) => {
                return html_not_found(&format!("<p>Unable to read file in directory: {}.", err))
            }
        };
    }
    // Sort them -- case-insensitive on Windows, normally on Linux/OS X.
    #[cfg(target_os = "windows")]
    let file_name_key = |a: &DirEntry| {
        Ok::<String, std::ffi::OsString>(a.file_name().into_string()?.to_lowercase())
    };
    #[cfg(not(target_os = "windows"))]
    let file_name_key =
        |a: &DirEntry| Ok::<String, std::ffi::OsString>(a.file_name().into_string()?);
    files.sort_unstable_by_key(file_name_key);
    dirs.sort_unstable_by_key(file_name_key);

    // Put this on the resulting webpage. List directories first.
    let mut dir_html = String::new();
    for dir in dirs {
        let dir_name = match dir.file_name().into_string() {
            Ok(v) => v,
            Err(err) => {
                return html_not_found(&format!(
                    "<p>Unable to decode directory name '{:?}' as UTF-8.",
                    err
                ))
            }
        };
        let encoded_dir = encode(&dir_name);
        dir_html += &format!(
            "<li><a href='/fs/{}{}{}'>{}</a></li>\n",
            web_path,
            // If this is a raw drive letter, then the path already ends with a slash, such as `C:/`. Don't add a second slash in this case. Otherwise, add a slash to make `C:/foo` into `C:/foo/`.
            //
            // Likewise, the Linux root path of `/` already ends with a slash, while all other paths such a `/foo` don't. To detect this, look for an empty `web_path`.
            if web_path.ends_with('/') || web_path.is_empty() {
                ""
            } else {
                "/"
            },
            encoded_dir,
            dir_name
        );
    }

    // List files second.
    let mut file_html = String::new();
    for file in files {
        let file_name = match file.file_name().into_string() {
            Ok(v) => v,
            Err(err) => {
                return html_not_found(&format!(
                    "<p>Unable to decode file name {:?} as UTF-8.",
                    err
                ))
            }
        };
        let encoded_file = encode(&file_name);
        file_html += &format!(
            "<li><a href=\"/fs/{}/{}\" target=\"_blank\">{}</a></li>\n",
            web_path, encoded_file, file_name
        );
    }
    let body = format!(
        "<h1>Directory {}</h1>
<h2>Subdirectories</h2>
<ul>
{}
</ul>
<h2>Files</h2>
<ul>
{}
</ul>
",
        path_display(dir_path),
        dir_html,
        file_html
    );

    HttpResponse::Ok().body(body)
}

// ### Serve a CodeChat Editor Client webpage
async fn serve_file(
    file_path: &Path,
    req: &HttpRequest,
    language_lexers_compiled: web::Data<LanguageLexersCompiled<'_>>,
) -> HttpResponse {
    let raw_dir = file_path.parent().unwrap();
    // Use a lossy conversion, since this is UI display, not filesystem access.
    let dir = escape_html(path_display(raw_dir).as_str());
    let name = escape_html(&file_path.file_name().unwrap().to_string_lossy());
    let ext = &file_path
        .extension()
        .unwrap_or_else(|| OsStr::new(""))
        .to_string_lossy();

    // Get the `mode` and `test` query parameters.
    let empty_string = "".to_string();
    let query_params = web::Query::<HashMap<String, String>>::from_query(req.query_string());
    let (mode, is_test_mode) = match query_params {
        Ok(query) => (
            query.get("mode").unwrap_or(&empty_string).clone(),
            query.get("test").is_some(),
        ),
        Err(_err) => (empty_string, false),
    };

    // Read the file.
    let mut file_contents = String::new();
    let read_ret = match File::open(file_path).await {
        Ok(fc) => fc,
        Err(err) => {
            return html_not_found(&format!(
                "<p>Error opening file {}: {}.",
                path_display(file_path),
                err
            ))
        }
    }
    .read_to_string(&mut file_contents)
    .await;
    
    // Categorize the file:
    //
    // *   A binary file (meaning we can’t read the contents as UTF-8): just serve it raw. Assume this is an image/video/etc.
    // *   A text file - first determine the type. Based on the type:
    //     *   If it’s an unknown type (such as a source file we don’t know or a plain text file): just serve it raw.
    //     *   If the client requested a table of contents, then serve it wrapped in a CodeChat TOC.
    //     *   If it’s Markdown or CCHTML, serve it wrapped in a CodeChat Document Editor.
    //     *   Otherwise, it must be a recognized file type. Serve it wrapped in a CodeChat Editor.
    if let Err(_err) = read_ret {
        // TODO: make a better decision, don't duplicate code. The file type is unknown. Serve it raw, assuming it's an image/video/etc.
        match actix_files::NamedFile::open_async(file_path).await {
            Ok(v) => {
                let res = v
                    .set_content_disposition(ContentDisposition {
                        disposition: header::DispositionType::Inline,
                        parameters: vec![],
                    })
                    .into_response(req);
                return res;
            }
            Err(err) => {
                return html_not_found(&format!(
                    "<p>Error opening file {}: {}.",
                    path_display(file_path),
                    err
                ))
            }
        }
    }

    // The TOC is a simplified web page requiring no additional processing. The script ensures that all hyperlinks target the enclosing page, not just the iframe containing this page.
    if mode == "toc" {
        return HttpResponse::Ok().body(format!(
            r#"<!DOCTYPE html>
<html lang="en">
	<head>
		<meta charset="UTF-8">
		<meta name="viewport" content="width=device-width, initial-scale=1">
		<title>{} - The CodeChat Editor</title>

		<link rel="stylesheet" href="/static/css/CodeChatEditor.css">
		<link rel="stylesheet" href="/static/css/CodeChatEditorSidebar.css">
		<script>
			addEventListener("DOMContentLoaded", (event) => {{
				document.querySelectorAll("a").forEach((a_element) => {{
					a_element.target = "_parent"
				}});
			}});
		</script>
	</head>
	<body>
{}
	</body>
</html>
"#,
            name, file_contents
        ));
    }

    // Determine the lexer to use for this file.
    let ace_mode;
    // First, search for a lexer directive in the file contents.
    let lexer = if let Some(captures) = LEXER_DIRECTIVE.captures(&file_contents) {
        ace_mode = captures[1].to_string();
        match language_lexers_compiled
            .map_mode_to_lexer
            .get(&ace_mode.as_ref())
        {
            Some(v) => v,
            None => return html_not_found(&format!("<p>Unknown lexer type {}.</p>", &ace_mode)),
        }
    } else {
        // Otherwise, look up the lexer by the file's extension.
        if let Some(llc) = language_lexers_compiled
            .map_ext_to_lexer_vec
            .get(ext.as_ref())
        {
            llc.first().unwrap()
        } else {
            // The file type is unknown. Serve it raw, assuming it's an image/video/etc.
            match actix_files::NamedFile::open_async(file_path).await {
                Ok(v) => {
                    let res = v.into_response(req);
                    return res;
                }
                Err(err) => {
                    return html_not_found(&format!(
                        "<p>Error opening file {}: {}.",
                        path_display(file_path),
                        err
                    ))
                }
            }
        }
    };

    // Lex the code and put it in a JSON structure.
    let mut code_doc_block_arr = if lexer.language_lexer.ace_mode == "codechat-html" {
        vec![CodeDocBlock::CodeBlock(file_contents)]
    } else {
        source_lexer(&file_contents, lexer)
    };

    // Convert doc blocks from Markdown to HTML
    let mut options = Options::empty();
    options.insert(Options::ENABLE_STRIKETHROUGH);
    for code_doc_block in &mut code_doc_block_arr {
        if let CodeDocBlock::DocBlock(ref mut doc_block) = code_doc_block {
<<<<<<< HEAD
            
            // For each all document block contents, iterate through each character to look for new Markdown conversions. If symbol is found, insert corresponding HTML tag.
            let mut output_contents = Vec::new();
            let mut tag_open = false;
            let doc_block_lines = doc_block.contents.lines();
            
            for line in doc_block_lines {
                let line_escaped = &ESCAPE_HTML_REGEX.replace_all(line, |cap: &Captures| {
                    match &cap[0] {
                        ">" => "&gt;",
                        "<" => "&lt;",
                        _ => panic!("Escape HTML Regex replace failed"),
                    }.to_string()
                }).to_string();
                let doc_block_contents = line_escaped.chars().collect::<Vec<char>>();
                for i in 0..doc_block_contents.len() {
                    let mut replaced = false;
                    for entry in &conversion.conversions {
                        // Check if character matches a markdown conversion.
                        if doc_block_contents[i] == entry.markdown {
                            let mut convert_to_html = false;

                            if tag_open {
                                for tag_char in entry.close_tag.chars() {
                                    output_contents.push(tag_char);
                                }
                                tag_open = false;
                                replaced = true;
                            } 
                            else {
                                // Check to see if characters need converted to HTML. Only convert when the text has the correct format & not just anytime the symbol appears.
                                for j in i..doc_block_contents.len() {
                                    if doc_block_contents[j] == entry.markdown {
                                        convert_to_html = true;
                                    }
                                }
                                // This is in place to ensure that subscript isn't converting '~~' so that strikethrough still works.
                                if i == 0 {
                                    if doc_block_contents[i+1] == entry.markdown {
                                            convert_to_html = false;
                                    }  
                                }
                                else if i == doc_block_contents.len() - 1 {
                                    if doc_block_contents[i-1] == entry.markdown {
                                        convert_to_html = false
                                    }
                                }
                                else {
                                    if doc_block_contents[i+1] == entry.markdown || doc_block_contents[i-1] == entry.markdown {
                                        convert_to_html = false;
                                    }
                                }
                                if convert_to_html {
                                    for tag_char in entry.open_tag.chars() {
                                        output_contents.push(tag_char);
                                    }
                                    tag_open = true;
                                    replaced = true;
                                }
                            }
                        } 
                    }
                    if !replaced {
                        {
                            output_contents.push(doc_block_contents[i]);
                        }
                    }
                }
                output_contents.push('\n');
            }
            let output: String = output_contents.into_iter().map(|i| i.to_string()).collect::<String>();
           
            // Convert doc blocks from Markdown to HTML
            let mut options = Options::all();
            options.remove(Options::ENABLE_SMART_PUNCTUATION);
            let parser = Parser::new_ext(&output, options);
=======
            let parser = Parser::new_ext(&doc_block.contents, options);
>>>>>>> 2670b338
            let mut html_output = String::new();
            html::push_html(&mut html_output, parser);
            doc_block.contents = html_output;
        }
    }

    let lexed_source_file = LexedSourceFile {
        metadata: SourceFileMetadata {
            mode: lexer.language_lexer.ace_mode.to_string(),
        },
        code_doc_block_arr,
    };

    let lexed_source_file_string = match serde_json::to_string(&lexed_source_file) {
        Ok(v) => v,
        Err(err) => {
            return html_not_found(&format!(
                "<p>Unable to convert code_doc_block_arr to JSON: {}.</p>",
                err
            ))
        }
    };
    // Look for any script tags and prevent these from causing problems.
    let lexed_source_file_string = lexed_source_file_string.replace("</script>", "<\\/script>");

    // Look for a project file by searching the current directory, then all its parents, for a file named `toc.cchtml`.
    let mut is_project = false;
    // The number of directories between this file to serve (in `path`) and the toc file.
    let mut path_to_toc = PathBuf::new();
    let mut current_dir = file_path.to_path_buf();
    loop {
        let mut project_file = current_dir.clone();
        project_file.push("toc.cchtml");
        if project_file.is_file() {
            path_to_toc.pop();
            path_to_toc.push("toc.cchtml");
            is_project = true;
            break;
        }
        if !current_dir.pop() {
            break;
        }
        path_to_toc.push("../");
    }

    // For project files, add in the sidebar.
    let (sidebar_iframe, sidebar_css) = if is_project {
        (
            format!(
                r##"<iframe src="{}?mode=toc" id="CodeChat-sidebar"></iframe>"##,
                path_to_toc.to_string_lossy()
            ),
            r#"<link rel="stylesheet" href="/static/css/CodeChatEditorProject.css">"#,
        )
    } else {
        ("".to_string(), "")
    };

    // Add in content when testing.
    let testing_src = if is_test_mode {
        r#"
        <link rel="stylesheet" href="https://unpkg.com/mocha/mocha.css" />
        <script src="https://unpkg.com/mocha/mocha.js"></script>
        "#
    } else {
        ""
    };

    // Build and return the webpage.
    HttpResponse::Ok().body(format!(
        r##"<!DOCTYPE html>
<html lang="en">
    <head>
        <meta charset="UTF-8">
        <meta name="viewport" content="width=device-width, initial-scale=1">
        <title>{} - The CodeChat Editor</title>

        <link rel="stylesheet" href="/static/webpack/CodeChatEditor.css">
        <script type="module">
            import {{ page_init, on_keydown, on_save }} from "/static/webpack/CodeChatEditor{}.js"
            // <p>Make these accessible on the onxxx handlers below. See <a
            //         href="https://stackoverflow.com/questions/44590393/es6-modules-undefined-onclick-function-after-import">SO</a>.
            // </p>
            window.CodeChatEditor = {{ on_keydown, on_save }};

            page_init(
{},
);
        </script>
        {}
        {}
    </head>
    <body onkeydown="CodeChatEditor.on_keydown(event);">
        {}
        <div id="CodeChat-contents">
            <div id="CodeChat-top">
                <div id="CodeChat-filename">
                    <p>
                        <button onclick="CodeChatEditor.on_save();" id="CodeChat-save-button">
                            <span class="CodeChat-hotkey">S</span>ave
                        </button>
                        - {} - {}
                    </p>
                </div>
                <div id="CodeChat-menu"></div>
            </div>
            <div id="CodeChat-body"></div>
            <div id="CodeChat-bottom"></div>
            <div id="mocha"></div>
        </div>
    </body>
</html>
"##, name, if is_test_mode { "-test" } else { "" }, lexed_source_file_string, testing_src, sidebar_css, sidebar_iframe, name, dir
    ))
}

// Utilities
// ---------
//
// Given a `Path`, transform it into a displayable string.
fn path_display(p: &Path) -> String {
    let path_orig = p.to_string_lossy();
    if cfg!(windows) {
        path_orig[4..].to_string()
    } else {
        path_orig.to_string()
    }
}

// Return a Not Found (404) errors with the provided HTML body.
fn html_not_found(msg: &str) -> HttpResponse {
    HttpResponse::NotFound().body(html_wrapper(msg))
}

// Wrap the provided HTML body in DOCTYPE/html/head tags.
fn html_wrapper(body: &str) -> String {
    format!(
        "<!DOCTYPE html>
<html lang=\"en\">
    <head>
        <meta charset=\"UTF-8\">
        <meta name=\"viewport\" content=\"width=device-width, initial-scale=1\">
        <title>The CodeChat Editor</title>
    </head>
    <body>
        {}
    </body>
</html>",
        body
    )
}

// Given text, escape it so it formats correctly as HTML. This is a translation of Python's `html.escape` function.
fn escape_html(unsafe_text: &str) -> String {
    unsafe_text
        .replace('&', "&amp;")
        .replace('<', "&lt;")
        .replace('>', "&gt;")
}

// Webserver startup
// -----------------
#[actix_web::main]
pub async fn main() -> std::io::Result<()> {
    HttpServer::new(|| {
        // Get the path to this executable. Assume that static files for the webserver are located relative to it.
        let exe_path = env::current_exe().unwrap();
        let exe_dir = exe_path.parent().unwrap();
        let mut client_static_path = PathBuf::from(exe_dir);
        client_static_path.push("../../../client/static");
        client_static_path = client_static_path.canonicalize().unwrap();

        // Start the server.
        App::new()
            .app_data(web::Data::new(compile_lexers(LANGUAGE_LEXER_ARR)))
            // Serve static files per the [docs](https://actix.rs/docs/static-files).
            .service(actix_files::Files::new(
                "/static",
                client_static_path.as_os_str(),
            ))
            // This endpoint serves the filesystem.
            .service(serve_fs)
            .service(save_source)
            // Reroute to the filesystem for typical user-requested URLs.
            .route("/", web::get().to(_root_fs_redirect))
            .route("/fs", web::get().to(_root_fs_redirect))
    })
    .bind(("127.0.0.1", 8080))?
    .run()
    .await
}<|MERGE_RESOLUTION|>--- conflicted
+++ resolved
@@ -608,7 +608,6 @@
     options.insert(Options::ENABLE_STRIKETHROUGH);
     for code_doc_block in &mut code_doc_block_arr {
         if let CodeDocBlock::DocBlock(ref mut doc_block) = code_doc_block {
-<<<<<<< HEAD
             
             // For each all document block contents, iterate through each character to look for new Markdown conversions. If symbol is found, insert corresponding HTML tag.
             let mut output_contents = Vec::new();
@@ -685,9 +684,6 @@
             let mut options = Options::all();
             options.remove(Options::ENABLE_SMART_PUNCTUATION);
             let parser = Parser::new_ext(&output, options);
-=======
-            let parser = Parser::new_ext(&doc_block.contents, options);
->>>>>>> 2670b338
             let mut html_output = String::new();
             html::push_html(&mut html_output, parser);
             doc_block.contents = html_output;
